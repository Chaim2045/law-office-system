--- conflicted
+++ resolved
@@ -1695,11 +1695,6 @@
     const newMinutes = parseInt(document.getElementById('editMinutes')?.value);
     const editReason = document.getElementById('editReason')?.value?.trim();
 
-<<<<<<< HEAD
-    // Validation
-    if (!newDate) {
-      this.showNotification('חובה לבחור תאריך', 'error');
-=======
     // ✅ Helper function to show field error with visual feedback
     const showFieldError = (fieldId, message) => {
       const field = document.getElementById(fieldId);
@@ -1737,25 +1732,16 @@
     // Validation with visual feedback
     if (!newDate) {
       showFieldError('editDate', 'חובה לבחור תאריך');
->>>>>>> 6eac0abd
       return;
     }
 
     if (!newMinutes || newMinutes < 1) {
-<<<<<<< HEAD
-      this.showNotification('חובה להזין זמן בדקות (מינימום 1)', 'error');
-=======
       showFieldError('editMinutes', 'חובה להזין זמן בדקות (מינימום 1)');
->>>>>>> 6eac0abd
       return;
     }
 
     if (!editReason || editReason.length < 5) {
-<<<<<<< HEAD
-      this.showNotification('חובה להזין סיבת עריכה (לפחות 5 תווים)', 'error');
-=======
       showFieldError('editReason', 'חובה להזין סיבת עריכה (לפחות 5 תווים)');
->>>>>>> 6eac0abd
       return;
     }
 
