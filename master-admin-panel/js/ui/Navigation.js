/**
 * Navigation Component
 * קומפוננטת ניווט
 *
 * נוצר: 23/11/2025
 * גרסה: 1.0.0
 * Phase: 5 - Navigation
 *
 * תפקיד: ניווט בין דפים שונים באדמין פאנל
 */

(function() {
    'use strict';

    /**
     * Navigation Class
     * ניווט
     */
    class Navigation {
        constructor() {
            this.container = null;
            this.currentPage = null;
            this.approvalCountUnsubscribe = null; // Real-time listener למסמך המשתמש
            this.approvalsCountUnsubscribe = null; // Real-time listener למשימות אישור
        }

        /**
         * Initialize navigation
         * אתחול ניווט
         */
        init(currentPage = 'users') {
            this.currentPage = currentPage;
            this.container = document.getElementById('navigationContainer');

            if (!this.container) {
                console.warn('⚠️ Navigation container not found');
                return;
            }

            this.render();

            // התחל להקשיב למספר האישורים הממתינים
            this.startApprovalCountListener();
        }

        /**
         * Render navigation
         * רינדור ניווט
         */
        render() {
            if (!this.container) {
return;
}

            const navItems = [
                { id: 'users', label: 'ניהול עובדים', icon: 'fa-users', href: 'index.html' },
                { id: 'clients', label: 'ניהול לקוחות', icon: 'fa-briefcase', href: 'clients.html' },
                { id: 'workload', label: 'ניתוח עומס', icon: 'fa-chart-line', href: 'workload.html' }
            ];

            this.container.innerHTML = `
                <nav class="admin-navigation">
                    <div class="nav-brand">
                        <div class="brand-logo-wrapper">
                            <img src="assets/logo.png" alt="Logo" class="brand-logo" />
                            <span class="brand-subtitle">Admin Panel</span>
                        </div>
                    </div>
                    <div class="nav-tabs-wrapper">
                        <div class="nav-tabs">
                            ${navItems.map(item => `
                                <a href="${item.href}" class="nav-tab ${item.id === this.currentPage ? 'active' : ''}">
                                    <i class="fas ${item.icon}"></i>
                                    <span>${item.label}</span>
                                </a>
                            `).join('')}
                        </div>
                    </div>
                    <div class="nav-user">
                        <button class="btn-announcements ${this.currentPage === 'announcements' ? 'active' : ''}" id="navAnnouncementsBtn" title="הודעות מערכת">
                            <i class="fas fa-bullhorn"></i>
                            <span>הודעות מערכת</span>
                        </button>
                        <button class="btn-approvals ${this.currentPage === 'approvals' ? 'active' : ''}" id="navApprovalsBtn" title="אישורי תקציב משימות" style="position: relative;">
                            <span id="approvalCountBadge" class="approval-count-badge" style="display: none;"></span>
                            <i class="fas fa-clipboard-check"></i>
                            <span>אישורי משימות</span>
                        </button>
                        <button class="btn-logout" id="navLogoutBtn">
                            <i class="fas fa-sign-out-alt"></i>
                            <span>יציאה</span>
                        </button>
                    </div>
                </nav>
            `;

            // Add CSS
            this.injectStyles();

            // Setup event listeners
            this.setupEventListeners();
        }

        /**
         * Inject styles
         * הזרקת סגנונות
         */
        injectStyles() {
            if (document.getElementById('navigationStyles')) {
return;
}

            const style = document.createElement('style');
            style.id = 'navigationStyles';
            style.textContent = `
                .admin-navigation {
                    position: fixed;
                    top: 0;
                    left: 0;
                    right: 0;
                    background: white;
                    border-bottom: 1px solid #e5e7eb;
                    padding: 18px 24px;
                    z-index: 1001;
                    display: flex;
                    justify-content: flex-start;
                    align-items: center;
                    height: 76px;
                    box-shadow: 0 2px 12px rgba(0, 0, 0, 0.06);
                }

                .nav-brand {
                    position: absolute;
                    right: 24px;
                }

                .brand-logo-wrapper {
                    display: flex;
                    flex-direction: column;
                    align-items: center;
                    gap: 4px;
                }

                .brand-logo {
                    height: 40px;
                    width: auto;
                    object-fit: contain;
                }

                .brand-subtitle {
                    font-size: 0.625rem;
                    font-weight: 600;
                    color: #64748b;
                    text-transform: uppercase;
                    letter-spacing: 0.5px;
                }

                .nav-tabs-wrapper {
                    position: absolute;
                    left: 50%;
                    transform: translateX(-50%);
                }

                .nav-tabs {
                    display: flex;
                    gap: 8px;
                    align-items: center;
                    background: #f1f5f9;
                    border-radius: 50px;
                    padding: 6px;
                    box-shadow: 0 2px 8px rgba(0, 0, 0, 0.08);
                    border: 1px solid #e2e8f0;
                }

                .nav-tab {
                    display: flex;
                    align-items: center;
                    gap: 8px;
                    padding: 12px 24px;
                    background: transparent;
                    border: none;
                    border-radius: 50px;
                    color: #1e293b;
                    font-size: 14px;
                    font-weight: 600;
                    cursor: pointer;
                    transition: all 0.25s ease;
                    white-space: nowrap;
                    text-decoration: none;
                }

                .nav-tab i {
                    font-size: 16px;
                    transition: transform 0.2s ease;
                }

                .nav-tab:hover:not(.active) {
                    background: rgba(255, 255, 255, 0.5);
                }

                .nav-tab:active {
                    transform: scale(0.98);
                }

                .nav-tab.active {
                    background: linear-gradient(135deg, #4f46e5 0%, #3b82f6 100%);
                    color: white;
                    box-shadow: 0 4px 12px rgba(59, 130, 246, 0.5);
                }

                .nav-user {
                    display: flex;
                    align-items: center;
                    gap: 0.75rem;
                    position: absolute;
                    left: 24px;
                }

                .btn-approvals,
                .btn-announcements,
                .btn-chat,
                .btn-send-message,
                .btn-logout {
                    display: flex;
                    align-items: center;
                    gap: 0.5rem;
                    padding: 0.625rem 1rem;
                    background: #f8fafc;
                    color: #475569;
                    border: 1.5px solid #e2e8f0;
                    border-radius: 50px;
                    cursor: pointer;
                    transition: all 0.2s;
                    font-size: 0.813rem;
                    font-weight: 500;
                    text-decoration: none;
                }

                .btn-approvals:hover,
                .btn-approvals.active {
                    background: linear-gradient(135deg, #4f46e5 0%, #3b82f6 100%);
                    border-color: #4f46e5;
                    color: white;
                    transform: translateY(-1px);
                    box-shadow: 0 4px 12px rgba(79, 70, 229, 0.4);
                }

                .btn-announcements:hover,
                .btn-announcements.active {
                    background: linear-gradient(135deg, #f97316 0%, #ea580c 100%);
                    border-color: #f97316;
                    color: white;
                    transform: translateY(-1px);
                    box-shadow: 0 4px 12px rgba(249, 115, 22, 0.4);
                }

                .btn-chat:hover {
                    background: linear-gradient(135deg, #10b981 0%, #059669 100%);
                    border-color: #10b981;
                    color: white;
                    transform: translateY(-1px);
                    box-shadow: 0 4px 12px rgba(16, 185, 129, 0.4);
                }

                .btn-send-message:hover {
                    background: linear-gradient(135deg, #3b82f6 0%, #2563eb 100%);
                    border-color: #3b82f6;
                    color: white;
                    transform: translateY(-1px);
                    box-shadow: 0 4px 12px rgba(59, 130, 246, 0.4);
                }

                .btn-logout:hover {
                    background: linear-gradient(135deg, #ef4444 0%, #dc2626 100%);
                    border-color: #ef4444;
                    color: white;
                    transform: translateY(-1px);
                    box-shadow: 0 4px 12px rgba(239, 68, 68, 0.4);
                }

                .btn-approvals i,
                .btn-announcements i,
                .btn-chat i,
                .btn-send-message i,
                .btn-logout i {
                    font-size: 14px;
                }

                /* Approval Count Badge */
                .approval-count-badge {
                    position: absolute;
                    top: -6px;
                    left: -6px;
                    min-width: 20px;
                    height: 20px;
                    background: linear-gradient(135deg, #ef4444 0%, #dc2626 100%);
                    color: white;
                    border-radius: 50px;
                    font-size: 11px;
                    font-weight: 700;
                    display: flex;
                    align-items: center;
                    justify-content: center;
                    padding: 0 6px;
                    box-shadow: 0 2px 8px rgba(239, 68, 68, 0.4);
                    border: 2px solid white;
                    z-index: 10;
                    pointer-events: none;
                }

                /* Add margin to main content */
                body {
                    padding-top: 76px;
                }

                @media (max-width: 768px) {
                    .admin-navigation {
                        padding: 10px 16px;
                        height: 58px;
                    }

                    body {
                        padding-top: 58px;
                    }

                    .brand-logo {
                        height: 32px;
                    }

                    .brand-subtitle {
                        font-size: 0.5rem;
                    }

                    .nav-tabs {
                        gap: 6px;
                    }

                    .nav-tab {
                        padding: 7px 16px;
                        font-size: 12px;
                    }

                    .nav-tab i {
                        font-size: 13px;
                    }

                    .btn-approvals,
                    .btn-chat,
                    .btn-send-message,
                    .btn-logout {
                        padding: 7px 14px;
                        font-size: 12px;
                    }
                }
            `;

            document.head.appendChild(style);
        }

        /**
<<<<<<< HEAD
         * Start polling auto-approved tasks count
         * התחל polling למספר משימות שאושרו אוטומטית ולא נצפו
=======
         * Start real-time listener for auto-approved tasks count
         * התחל listener בזמן אמת למספר משימות שאושרו אוטומטית ולא נצפו
>>>>>>> 2bca85f3
         */
        startApprovalCountListener() {
            // וודא ש-Firebase זמין
            if (!window.firebaseDB) {
                console.warn('⚠️ Firebase DB not available for approval count');
                return;
            }

            const currentUser = window.currentUser || window.firebaseAuth?.currentUser;
            if (!currentUser) {
                console.warn('⚠️ No current user for approval count');
                return;
            }

            // פונקציה לעדכון המונה
            const updateCount = async (lastViewedAt) => {
                try {
<<<<<<< HEAD
                    const currentUser = window.currentUser || window.firebaseAuth?.currentUser;
                    if (!currentUser) {
                        this.updateApprovalCountBadge(0);
                        return;
                    }

                    // קבל lastViewedAt של המשתמש
                    const userDoc = await window.firebaseDB
                        .collection('employees')
                        .doc(currentUser.email)
                        .get();
                    const lastViewedAt = userDoc.data()?.approvalsPanelLastViewed?.toDate() || new Date(0);

=======
>>>>>>> 2bca85f3
                    // תאריך היום (00:00)
                    const today = new Date();
                    today.setHours(0, 0, 0, 0);

                    // קבל כל משימות autoApproved מהיום
                    const snapshot = await window.firebaseDB
                        .collection('pending_task_approvals')
                        .where('autoApproved', '==', true)
                        .where('createdAt', '>=', today)
                        .get();

                    // ספור רק משימות שנוצרו אחרי הצפייה האחרונה
                    const unviewedCount = snapshot.docs.filter(doc => {
                        const createdAt = doc.data().createdAt?.toDate();
                        return createdAt && createdAt > lastViewedAt;
                    }).length;

                    this.updateApprovalCountBadge(unviewedCount);
                } catch (error) {
                    console.error('❌ Error getting approval count:', error);
                    this.updateApprovalCountBadge(0);
                }
            };

<<<<<<< HEAD
            // עדכון מיידי
            updateCount();

            // Polling כל 30 שניות
            this.approvalCountInterval = setInterval(updateCount, 30000);
=======
            // ✅ Real-time listener על המסמך של המשתמש
            // כל שינוי ב-lastViewedAt יעדכן את המונה אוטומטית
            this.approvalCountUnsubscribe = window.firebaseDB
                .collection('employees')
                .doc(currentUser.email)
                .onSnapshot(
                    (doc) => {
                        if (doc.exists) {
                            const lastViewedAt = doc.data()?.approvalsPanelLastViewed?.toDate() || new Date(0);
                            console.log('🔄 User lastViewedAt changed, updating counter...');
                            updateCount(lastViewedAt);
                        }
                    },
                    (error) => {
                        console.error('❌ Error in user listener:', error);
                        this.updateApprovalCountBadge(0);
                    }
                );

            // ✅ Real-time listener על pending_task_approvals
            // כל משימה חדשה תעדכן את המונה אוטומטית
            const today = new Date();
            today.setHours(0, 0, 0, 0);

            this.approvalsCountUnsubscribe = window.firebaseDB
                .collection('pending_task_approvals')
                .where('autoApproved', '==', true)
                .where('createdAt', '>=', today)
                .onSnapshot(
                    async () => {
                        console.log('🔄 New approval task detected, updating counter...');
                        // קבל lastViewedAt עדכני
                        const userDoc = await window.firebaseDB
                            .collection('employees')
                            .doc(currentUser.email)
                            .get();
                        const lastViewedAt = userDoc.data()?.approvalsPanelLastViewed?.toDate() || new Date(0);
                        updateCount(lastViewedAt);
                    },
                    (error) => {
                        console.error('❌ Error in approvals listener:', error);
                    }
                );
>>>>>>> 2bca85f3

            console.log('✅ Started real-time approval count listeners (user doc + approvals collection)');
        }

        /**
         * Update approval count badge
         * עדכן מונה אישורים
         */
        updateApprovalCountBadge(count) {
            const badge = document.getElementById('approvalCountBadge');
            if (!badge) {
return;
}

            if (count > 0) {
                badge.textContent = count > 99 ? '99+' : count;
                badge.style.display = 'flex';
            } else {
                badge.style.display = 'none';
            }
        }

        /**
         * Stop approval count listeners
         * עצור listeners ספירת אישורים
         */
        stopApprovalCountListener() {
            if (this.approvalCountUnsubscribe) {
                this.approvalCountUnsubscribe();
                this.approvalCountUnsubscribe = null;
                console.log('🛑 Stopped user approval count listener');
            }
            if (this.approvalsCountUnsubscribe) {
                this.approvalsCountUnsubscribe();
                this.approvalsCountUnsubscribe = null;
                console.log('🛑 Stopped approvals collection listener');
            }
        }

        /**
         * Setup event listeners
         * הגדרת מאזיני אירועים
         */
        setupEventListeners() {
            // Announcements button
            const announcementsBtn = document.getElementById('navAnnouncementsBtn');
            if (announcementsBtn) {
                announcementsBtn.addEventListener('click', () => {
                    console.log('📢 Opening System Announcements Modal');
                    if (window.AnnouncementsModal) {
                        window.AnnouncementsModal.open();
                    } else {
                        console.error('❌ AnnouncementsModal not found');
                        alert('מודל הודעות לא נטען כראוי');
                    }
                });
            }

            // Approvals button - open side panel
            const approvalsBtn = document.getElementById('navApprovalsBtn');
            if (approvalsBtn) {
                approvalsBtn.addEventListener('click', async () => {
                    console.log('📋 Opening Task Approval Side Panel');
                    if (window.taskApprovalSidePanel) {
                        // Initialize if not initialized
                        if (!window.taskApprovalSidePanel.taskApprovalService) {
                            await window.taskApprovalSidePanel.init();
                        }
                        window.taskApprovalSidePanel.open();
                    } else {
                        console.error('❌ TaskApprovalSidePanel not found');
                        alert('פאנל אישורים לא נטען כראוי');
                    }
                });
            }

            // Logout button
            const logoutBtn = document.getElementById('navLogoutBtn');
            if (logoutBtn) {
                logoutBtn.addEventListener('click', async () => {
                    if (!window.firebaseAuth) {
                        console.error('❌ Firebase Auth not found');
                        return;
                    }

                    try {
                        await window.firebaseAuth.signOut();
                        window.location.href = 'index.html';
                    } catch (error) {
                        console.error('❌ Error signing out:', error);
                    }
                });
            }
        }


    }

    // Create global instance
    const navigation = new Navigation();

    // Make available globally
    window.Navigation = navigation;

    // Export for ES6 modules (if needed)
    if (typeof module !== 'undefined' && module.exports) {
        module.exports = navigation;
    }

})();<|MERGE_RESOLUTION|>--- conflicted
+++ resolved
@@ -358,13 +358,8 @@
         }
 
         /**
-<<<<<<< HEAD
-         * Start polling auto-approved tasks count
-         * התחל polling למספר משימות שאושרו אוטומטית ולא נצפו
-=======
          * Start real-time listener for auto-approved tasks count
          * התחל listener בזמן אמת למספר משימות שאושרו אוטומטית ולא נצפו
->>>>>>> 2bca85f3
          */
         startApprovalCountListener() {
             // וודא ש-Firebase זמין
@@ -382,22 +377,6 @@
             // פונקציה לעדכון המונה
             const updateCount = async (lastViewedAt) => {
                 try {
-<<<<<<< HEAD
-                    const currentUser = window.currentUser || window.firebaseAuth?.currentUser;
-                    if (!currentUser) {
-                        this.updateApprovalCountBadge(0);
-                        return;
-                    }
-
-                    // קבל lastViewedAt של המשתמש
-                    const userDoc = await window.firebaseDB
-                        .collection('employees')
-                        .doc(currentUser.email)
-                        .get();
-                    const lastViewedAt = userDoc.data()?.approvalsPanelLastViewed?.toDate() || new Date(0);
-
-=======
->>>>>>> 2bca85f3
                     // תאריך היום (00:00)
                     const today = new Date();
                     today.setHours(0, 0, 0, 0);
@@ -422,13 +401,6 @@
                 }
             };
 
-<<<<<<< HEAD
-            // עדכון מיידי
-            updateCount();
-
-            // Polling כל 30 שניות
-            this.approvalCountInterval = setInterval(updateCount, 30000);
-=======
             // ✅ Real-time listener על המסמך של המשתמש
             // כל שינוי ב-lastViewedAt יעדכן את המונה אוטומטית
             this.approvalCountUnsubscribe = window.firebaseDB
@@ -472,7 +444,6 @@
                         console.error('❌ Error in approvals listener:', error);
                     }
                 );
->>>>>>> 2bca85f3
 
             console.log('✅ Started real-time approval count listeners (user doc + approvals collection)');
         }
