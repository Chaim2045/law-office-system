--- conflicted
+++ resolved
@@ -211,14 +211,10 @@
             const statusBadge = this.getStatusBadge(client);
             const typeBadge = this.getTypeBadge(client);
             const hoursDisplay = this.getHoursDisplay(client);
-            const createdBy = this.getCreatedBy(client);
+            const teamMembers = this.getTeamMembers(client);
+            const lastLogin = this.getTeamLastLogin(client);
             const agreementWarning = this.getAgreementWarning(client);
 
-<<<<<<< HEAD
-            // ✅ בדיקת חריגה חכמה
-            const overdraftInfo = this.getOverdraftInfo(client);
-            const rowClass = overdraftInfo.isOverdraft ? 'client-row-overdraft' : '';
-=======
             // ✅ בדיקה אם הלקוח במינוס (חריגה)
             // בודק אם יש שירות אחד לפחות במינוס, או שהסכום הכולל במינוס
             const hasOverdraftService = client.services?.some(s =>
@@ -226,27 +222,22 @@
             );
             const isOverdraft = hasOverdraftService || (client.hoursRemaining || 0) < 0;
             const rowClass = isOverdraft ? 'client-row-overdraft' : '';
->>>>>>> 030bd93b
 
             return `
                 <tr data-client-id="${client.id}" class="${rowClass}">
                     <td>
                         <div class="client-name">
                             ${agreementWarning}
-<<<<<<< HEAD
-                            ${overdraftInfo.icon}
-=======
                             ${isOverdraft ? '<i class="fas fa-exclamation-triangle" style="color: var(--danger-red); margin-left: 0.5rem;" title="לקוח בחריגה"></i>' : ''}
->>>>>>> 030bd93b
                             <strong>${this.escapeHtml(client.fullName)}</strong>
                         </div>
                     </td>
                     <td>${this.escapeHtml(client.caseNumber || '-')}</td>
                     <td>${typeBadge}</td>
                     <td>${hoursDisplay}</td>
-                    <td>${overdraftInfo.badge}</td>
                     <td>${statusBadge}</td>
-                    <td>${createdBy}</td>
+                    <td>${teamMembers}</td>
+                    <td>${lastLogin}</td>
                     <td>
                         <div class="table-actions">
                             <button class="btn-action btn-action-primary" data-action="manage" data-client-id="${client.id}">
@@ -264,71 +255,6 @@
         }
 
         /**
-         * Get overdraft info (smart logic)
-         * מידע על חריגה - לוגיקה חכמה
-         */
-        getOverdraftInfo(client) {
-            // בדיקת שירותים במינוס
-            const overdraftServices = (client.services || []).filter(s => {
-                const remaining = s.hoursRemaining || 0;
-                return remaining < 0;
-            });
-
-            const hasOverdraft = overdraftServices.length > 0 || (client.hoursRemaining || 0) < 0;
-
-            if (!hasOverdraft) {
-                return {
-                    isOverdraft: false,
-                    icon: '',
-                    badge: '<span class="badge badge-success"><i class="fas fa-check"></i> תקין</span>'
-                };
-            }
-
-            // חישוב סה"כ חריגה
-            const totalOverdraft = overdraftServices.reduce((sum, s) => sum + Math.abs(s.hoursRemaining || 0), 0);
-
-            // מציאת השירות בחריגה הגבוהה ביותר
-            const worstService = overdraftServices.reduce((worst, s) => {
-                const remaining = s.hoursRemaining || 0;
-                return remaining < (worst?.hoursRemaining || 0) ? s : worst;
-            }, null);
-
-            const worstOverdraft = Math.abs(worstService?.hoursRemaining || 0);
-
-            // קביעת רמת חומרה
-            let severity = 'warning'; // צהוב
-            let severityText = 'חריגה קלה';
-
-            if (worstOverdraft > 20) {
-                severity = 'critical'; // אדום כהה
-                severityText = 'חריגה חמורה';
-            } else if (worstOverdraft > 10) {
-                severity = 'danger'; // אדום
-                severityText = 'חריגה משמעותית';
-            }
-
-            // יצירת tooltip מפורט
-            const tooltipLines = [];
-            tooltipLines.push(`סה"כ חריגה: ${totalOverdraft.toFixed(1)} שעות`);
-            if (overdraftServices.length > 1) {
-                tooltipLines.push(`${overdraftServices.length} שירותים במינוס`);
-            }
-            if (worstService) {
-                tooltipLines.push(`החמור ביותר: ${worstService.name || 'שירות'} (${worstOverdraft.toFixed(1)} שעות)`);
-            }
-            const tooltip = tooltipLines.join('&#10;');
-
-            return {
-                isOverdraft: true,
-                icon: `<i class="fas fa-exclamation-triangle" style="color: var(--danger-red); margin-left: 0.5rem;" title="${tooltip}"></i>`,
-                badge: `<span class="badge badge-${severity}" title="${tooltip}">
-                    <i class="fas fa-exclamation-triangle"></i>
-                    ${severityText} (-${worstOverdraft.toFixed(1)} שעות)
-                </span>`
-            };
-        }
-
-        /**
          * Get status badge
          * קבלת תג סטטוס
          */
@@ -482,20 +408,6 @@
         }
 
         /**
-         * Get created by
-         * קבלת מי יצר את התיק
-         */
-        getCreatedBy(client) {
-            if (!client.createdBy) {
-                return '<span>-</span>';
-            }
-
-            // Get employee name from data manager
-            const name = this.dataManager.getEmployeeName(client.createdBy);
-            return `<span class="creator-name">${this.escapeHtml(name)}</span>`;
-        }
-
-        /**
          * Get team members
          * קבלת חברי צוות
          */
@@ -721,23 +633,16 @@
             }
 
             // Convert to CSV
-            const headers = ['שם הלקוח', 'מספר תיק', 'סוג', 'שעות נותרות', 'חריגה', 'סטטוס', 'נוצר על ידי'];
-            const rows = clients.map(client => {
-                const overdraftInfo = this.getOverdraftInfo(client);
-                const overdraftText = overdraftInfo.isOverdraft
-                    ? `כן (${overdraftInfo.badge.includes('חריגה קלה') ? 'קלה' : overdraftInfo.badge.includes('חריגה משמעותית') ? 'משמעותית' : 'חמורה'})`
-                    : 'לא';
-
-                return [
-                    client.fullName,
-                    client.caseNumber || '',
-                    client.type === 'hours' ? 'שעות' : 'קבוע',
-                    client.type === 'hours' ? client.hoursRemaining || 0 : '-',
-                    overdraftText,
-                    client.isBlocked ? 'חסום' : client.isCritical ? 'קריטי' : client.status,
-                    client.createdBy ? this.dataManager.getEmployeeName(client.createdBy) : '-'
-                ];
-            });
+            const headers = ['שם הלקוח', 'מספר תיק', 'סוג', 'שעות נותרות', 'סטטוס', 'צוות', 'כניסה אחרונה'];
+            const rows = clients.map(client => [
+                client.fullName,
+                client.caseNumber || '',
+                client.type === 'hours' ? 'שעות' : 'קבוע',
+                client.type === 'hours' ? client.hoursRemaining || 0 : '-',
+                client.isBlocked ? 'חסום' : client.isCritical ? 'קריטי' : client.status,
+                client.assignedTo ? client.assignedTo.join(', ') : '',
+                this.getTeamLastLogin(client)
+            ]);
 
             let csv = headers.join(',') + '\n';
             csv += rows.map(row => row.map(cell => `"${cell}"`).join(',')).join('\n');
