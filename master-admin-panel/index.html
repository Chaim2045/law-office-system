<!DOCTYPE html>
<html lang="he" dir="rtl">
<head>
    <!--
    ╔═══════════════════════════════════════════════════════════════════════╗
    ║              🔐 Master Admin Panel - דשבורד ניהול ראשי               ║
    ╠═══════════════════════════════════════════════════════════════════════╣
    ║  ניהול משתמשים מקצועי עם אבטחה מלאה                                  ║
    ║  גישה למנהלי מערכת בלבד                                              ║
    ║                                                                       ║
    ║  📚 קרא את WORK_PLAN.md לפני עריכה!                                 ║
    ╚═══════════════════════════════════════════════════════════════════════╝

    מערכת ניהול מתקדמת - משרד עו"ד גיא הרשקוביץ
    נוצר: 31/10/2025
    גרסה: 1.0.0
    Phase: 1 - Foundation
    -->

    <meta charset="UTF-8">
    <meta name="viewport" content="width=device-width, initial-scale=1.0">
    <meta name="robots" content="noindex, nofollow">
    <meta name="description" content="Master Admin Panel - ניהול משתמשים">
    <meta http-equiv="Content-Security-Policy" content="default-src 'self'; script-src 'self' 'unsafe-inline' 'unsafe-eval' https://www.gstatic.com https://cdnjs.cloudflare.com https://cdn.jsdelivr.net; style-src 'self' 'unsafe-inline' https://cdnjs.cloudflare.com; font-src 'self' https://cdnjs.cloudflare.com; img-src 'self' data: https:; connect-src 'self' https://*.firebaseio.com https://*.googleapis.com https://firestore.googleapis.com https://*.cloudfunctions.net wss://*.firebaseio.com; frame-ancestors 'none';">
    <title>🔐 Master Admin Panel | מערכת ניהול</title>

    <!-- ===== Firebase SDK ===== -->
    <script src="https://www.gstatic.com/firebasejs/9.22.2/firebase-app-compat.js"></script>
    <script src="https://www.gstatic.com/firebasejs/9.22.2/firebase-auth-compat.js"></script>
    <script src="https://www.gstatic.com/firebasejs/9.22.2/firebase-firestore-compat.js"></script>
    <script src="https://www.gstatic.com/firebasejs/9.22.2/firebase-functions-compat.js"></script>

    <!-- 🛡️ DOMPurify - XSS Protection: Sanitizes HTML to prevent script injection -->
    <script src="https://cdn.jsdelivr.net/npm/dompurify@3.0.8/dist/purify.min.js"></script>

    <!-- ===== Font Awesome Icons ===== -->
    <link rel="stylesheet" href="https://cdnjs.cloudflare.com/ajax/libs/font-awesome/6.5.1/css/all.min.css">

    <!-- ===== Chart.js for Performance Tab ===== -->
    <script src="https://cdn.jsdelivr.net/npm/chart.js@4.4.1/dist/chart.umd.min.js"></script>

    <!-- ===== Design System (standalone copy) ===== -->
    <link rel="stylesheet" href="css/design-system.css">

    <!-- ===== Master Admin Panel Styles ===== -->
    <link rel="stylesheet" href="css/main.css">
<<<<<<< HEAD
    <link rel="stylesheet" href="css/components.css?v=f3842e6">
    <link rel="stylesheet" href="css/user-details.css?v=f3842e6">
    <link rel="stylesheet" href="css/delete-data-side-panel.css?v=f3842e6">
    <link rel="stylesheet" href="css/admin-thread-view.css?v=f3842e6">
    <link rel="stylesheet" href="css/message-categories.css?v=f3842e6">
    <link rel="stylesheet" href="css/performance-tab.css?v=f3842e6">
    <link rel="stylesheet" href="css/task-approval-side-panel.css?v=f3842e6">
    <link rel="stylesheet" href="components/task-approval-system/styles/task-approval-dialog.css?v=f3842e6">
=======
    <link rel="stylesheet" href="css/components.css?v=88d5af5">
    <link rel="stylesheet" href="css/user-details.css?v=88d5af5">
    <link rel="stylesheet" href="css/delete-data-side-panel.css?v=88d5af5">
    <link rel="stylesheet" href="css/admin-thread-view.css?v=88d5af5">
    <link rel="stylesheet" href="css/message-categories.css?v=88d5af5">
    <link rel="stylesheet" href="css/performance-tab.css?v=88d5af5">
    <link rel="stylesheet" href="css/task-approval-side-panel.css?v=88d5af5">
    <link rel="stylesheet" href="components/task-approval-system/styles/task-approval-dialog.css?v=88d5af5">
>>>>>>> 01eefc88
</head>

<body class="login-page">
    <!-- ===== Login Screen ===== -->
    <div id="loginScreen" class="login-container">
        <!-- Background Animation -->
        <div class="login-background">
            <div class="gradient-orb orb-1"></div>
            <div class="gradient-orb orb-2"></div>
            <div class="gradient-orb orb-3"></div>
        </div>

        <!-- Login Box -->
        <div class="login-box first-load">
            <!-- Logo & Title -->
            <div class="login-header">
                <div class="logo-circle">
                    <i class="fas fa-shield-halved"></i>
                </div>
                <h1 class="login-title">Master Admin Panel</h1>
                <p class="login-subtitle">מערכת ניהול מרכזית</p>
            </div>

            <!-- Login Form -->
            <form id="loginForm" class="login-form">
                <!-- Email Input -->
                <div class="form-group">
                    <label for="emailInput" class="form-label">
                        <i class="fas fa-envelope"></i>
                        אימייל
                    </label>
                    <input
                        type="email"
                        id="emailInput"
                        class="form-input"
                        placeholder="admin@example.com"
                        autocomplete="email"
                        required
                    >
                </div>

                <!-- Password Input -->
                <div class="form-group">
                    <label for="passwordInput" class="form-label">
                        <i class="fas fa-lock"></i>
                        סיסמה
                    </label>
                    <div class="password-wrapper">
                        <input
                            type="password"
                            id="passwordInput"
                            class="form-input"
                            placeholder="••••••••"
                            autocomplete="current-password"
                            required
                        >
                        <button
                            type="button"
                            class="password-toggle"
                            id="togglePassword"
                            aria-label="הצג/הסתר סיסמה"
                        >
                            <i class="fas fa-eye"></i>
                        </button>
                    </div>
                </div>

                <!-- Remember Me -->
                <div class="form-group checkbox-group">
                    <label class="checkbox-label">
                        <input type="checkbox" id="rememberMe">
                        <span class="checkbox-custom"></span>
                        <span class="checkbox-text">זכור אותי</span>
                    </label>
                </div>

                <!-- Error Message -->
                <div id="errorMessage" class="error-message" style="display: none;">
                    <i class="fas fa-exclamation-triangle"></i>
                    <span id="errorText"></span>
                </div>

                <!-- Submit Button -->
                <button type="submit" class="btn-login" id="loginButton">
                    <span class="btn-text">כניסה למערכת</span>
                    <i class="fas fa-arrow-left btn-icon"></i>
                </button>
            </form>

            <!-- Footer Info -->
            <div class="login-footer">
                <p class="footer-text">
                    <i class="fas fa-info-circle"></i>
                    גישה למנהלי מערכת בלבד
                </p>
                <p class="footer-version">v1.0.0</p>
            </div>
        </div>
    </div>

    <!-- ===== Dashboard Screen (Hidden by default) ===== -->
    <div id="dashboardScreen" class="dashboard-container" style="display: none;">
        <!-- Navigation Bar -->
        <div id="navigationContainer"></div>

        <!-- Main Content -->
        <main class="dashboard-main">
            <div id="dashboardContent" class="dashboard-content">
                <!-- Dashboard UI will be rendered here by DashboardUI.js -->
            </div>
        </main>
    </div>

    <!-- ===== Loading Overlay ===== -->
    <div id="loadingOverlay" class="loading-overlay" style="display: none;">
        <div class="loading-spinner">
            <div class="spinner-circle"></div>
            <p class="loading-text">טוען...</p>
        </div>
    </div>

    <!-- ===== Core Scripts ===== -->
<<<<<<< HEAD
    <script src="js/core/firebase.js?v=f3842e6"></script>
    <!-- ✅ Load dependencies BEFORE auth.js -->
    <script src="js/modules/logger.js?v=f3842e6"></script>
    <script src="js/modules/presence-system.js?v=f3842e6"></script>
    <script src="js/modules/idle-timeout-manager.js?v=f3842e6"></script>
    <script src="js/core/auth.js?v=f3842e6"></script>
    <script src="js/core/constants.js?v=f3842e6"></script>

    <!-- ===== Navigation Component ===== -->
    <script src="js/ui/Navigation.js?v=f3842e6"></script>
=======
    <script src="js/core/firebase.js?v=88d5af5"></script>
    <!-- ✅ Load dependencies BEFORE auth.js -->
    <script src="js/modules/logger.js?v=88d5af5"></script>
    <script src="js/modules/presence-system.js?v=88d5af5"></script>
    <script src="js/modules/idle-timeout-manager.js?v=88d5af5"></script>
    <script src="js/core/auth.js?v=88d5af5"></script>
    <script src="js/core/constants.js?v=88d5af5"></script>

    <!-- ===== Navigation Component ===== -->
    <script src="js/ui/Navigation.js?v=88d5af5"></script>
>>>>>>> 01eefc88

    <!-- ===== System Announcements Components ===== -->
    <script src="js/models/SystemAnnouncement.js"></script>
    <script src="js/services/AnnouncementService.js"></script>
    <script src="js/ui/AnnouncementEditor.js"></script>
    <script src="js/ui/AnnouncementsModal.js"></script>

    <!-- ===== Phase 2: Data & UI Components ===== -->
<<<<<<< HEAD
    <script src="js/managers/DataManager.js?v=f3842e6"></script>
    <script src="js/ui/StatsCards.js?v=f3842e6"></script>
    <script src="js/ui/UsersTable.js?v=f3842e6"></script>
    <script src="js/ui/FilterBar.js?v=f3842e6"></script>
    <script src="js/ui/Pagination.js?v=f3842e6"></script>
    <script src="js/ui/DashboardUI.js?v=f3842e6"></script>

    <!-- ===== Phase 3: User Management Logic ===== -->
    <script src="js/managers/AuditLogger.js?v=f3842e6"></script>
    <script src="js/ui/Modals.js?v=f3842e6"></script>
    <script src="js/ui/Notifications.js?v=f3842e6"></script>
    <script src="js/ui/UserForm.js?v=f3842e6"></script>
    <script src="js/ui/UserDetailsModal.js?v=f3842e6"></script>
    <script src="js/ui/DeleteDataSidePanel.js?v=f3842e6"></script>
    <script src="js/managers/UsersActions.js?v=f3842e6"></script>

    <!-- ===== Alert Communication System ===== -->
    <script src="js/managers/AlertEngine.js?v=f3842e6"></script>

    <!-- ===== WhatsApp Messaging System ===== -->
    <script src="js/managers/WhatsAppMessageDialog.js?v=f3842e6"></script>

    <script src="js/config/message-categories.js?v=f3842e6"></script>
    <script src="js/managers/AlertCommunicationManager.js?v=f3842e6"></script>
    <script src="js/ui/UserAlertsPanel.js?v=f3842e6"></script>
    <script src="js/ui/QuickMessageDialog.js?v=f3842e6"></script>
    <script src="js/ui/MessagesFullscreenModal.js?v=f3842e6"></script>
    <script src="js/ui/AdminThreadView.js?v=f3842e6"></script>
=======
    <script src="js/managers/DataManager.js?v=88d5af5"></script>
    <script src="js/ui/StatsCards.js?v=88d5af5"></script>
    <script src="js/ui/UsersTable.js?v=88d5af5"></script>
    <script src="js/ui/FilterBar.js?v=88d5af5"></script>
    <script src="js/ui/Pagination.js?v=88d5af5"></script>
    <script src="js/ui/DashboardUI.js?v=88d5af5"></script>

    <!-- ===== Phase 3: User Management Logic ===== -->
    <script src="js/managers/AuditLogger.js?v=88d5af5"></script>
    <script src="js/ui/Modals.js?v=88d5af5"></script>
    <script src="js/ui/Notifications.js?v=88d5af5"></script>
    <script src="js/ui/UserForm.js?v=88d5af5"></script>
    <script src="js/ui/UserDetailsModal.js?v=88d5af5"></script>
    <script src="js/ui/DeleteDataSidePanel.js?v=88d5af5"></script>
    <script src="js/managers/UsersActions.js?v=88d5af5"></script>

    <!-- ===== Alert Communication System ===== -->
    <script src="js/managers/AlertEngine.js?v=88d5af5"></script>

    <!-- ===== WhatsApp Messaging System ===== -->
    <script src="js/managers/WhatsAppMessageDialog.js?v=88d5af5"></script>

    <script src="js/config/message-categories.js?v=88d5af5"></script>
    <script src="js/managers/AlertCommunicationManager.js?v=88d5af5"></script>
    <script src="js/ui/UserAlertsPanel.js?v=88d5af5"></script>
    <script src="js/ui/QuickMessageDialog.js?v=88d5af5"></script>
    <script src="js/ui/MessagesFullscreenModal.js?v=88d5af5"></script>
    <script src="js/ui/AdminThreadView.js?v=88d5af5"></script>
>>>>>>> 01eefc88

    <!-- ===== Task Approval System (for Side Panel) ===== -->
    <script type="module">
        // Load task approval services globally for side panel
<<<<<<< HEAD
        import { taskApprovalService } from './components/task-approval-system/services/task-approval-service.js?v=f3842e6';
        import { TaskApprovalDialog } from './components/task-approval-system/TaskApprovalDialog.js?v=f3842e6';
=======
        import { taskApprovalService } from './components/task-approval-system/services/task-approval-service.js?v=88d5af5';
        import { TaskApprovalDialog } from './components/task-approval-system/TaskApprovalDialog.js?v=88d5af5';
>>>>>>> 01eefc88

        window.taskApprovalService = taskApprovalService;
        window.TaskApprovalDialog = TaskApprovalDialog;

        console.log('✅ Task Approval Services loaded globally');
    </script>
<<<<<<< HEAD
    <script src="js/ui/TaskApprovalSidePanel.js?v=f3842e6"></script>

    <!-- ✅ NotificationBell - For admins who are also users -->
    <script src="js/modules/notification-bell.js?v=f3842e6"></script>
=======
    <script src="js/ui/TaskApprovalSidePanel.js?v=88d5af5"></script>

    <!-- ✅ NotificationBell - For admins who are also users -->
    <script src="js/modules/notification-bell.js?v=88d5af5"></script>
>>>>>>> 01eefc88
    <script>
        // NotificationBell is already initialized by the module itself
        // Just verify it's available
        if (window.notificationBell) {
            console.log('✅ [Admin Panel] NotificationBell available');
        } else {
            console.error('❌ [Admin Panel] NotificationBell not available!');
        }
    </script>

    <!-- ===== Floating Action Button ===== -->
<<<<<<< HEAD
    <script src="js/ui/FloatingActionButton.js?v=f3842e6"></script>
=======
    <script src="js/ui/FloatingActionButton.js?v=88d5af5"></script>
>>>>>>> 01eefc88

    <!-- ===== Initialization Script ===== -->
    <script>
        // Cross-tab logout synchronization
        window.addEventListener('storage', (e) => {
            if (e.key === 'logoutEvent') {
                console.log('🔒 Logout detected in another tab');
                sessionStorage.removeItem('authState');
                // If we're on dashboard, show login screen
                if (window.authSystem && window.authSystem.currentUser) {
                    window.authSystem.showLoginScreen();
                }
            }
        });

        // Initialize when DOM is ready
        document.addEventListener('DOMContentLoaded', () => {
            console.log('🚀 Master Admin Panel - Phase 2 Loaded');

            // ✅ FIX (2025-12-17): Remove first-load class after animation completes
            // This prevents the "jump" animation on logout
            const loginBox = document.querySelector('.login-box');
            if (loginBox && loginBox.classList.contains('first-load')) {
                // Wait for animation to complete (600ms), then remove class
                setTimeout(() => {
                    loginBox.classList.remove('first-load');
                    console.log('🎬 Login animation completed - class removed');
                }, 700); // 600ms animation + 100ms buffer
            }

            // Initialize Authentication System
            if (window.AuthSystem) {
                window.AuthSystem.init();
            } else {
                console.error('❌ AuthSystem not loaded');
            }

            // Initialize Dashboard UI when user logs in
            window.addEventListener('dashboard:ready', async () => {
                console.log('📊 Initializing Dashboard UI...');

                // Initialize Navigation
                if (window.Navigation) {
                    window.Navigation.init('users');
                } else {
                    console.error('❌ Navigation not loaded');
                }

                // Initialize Announcements Modal
                if (window.AnnouncementsModal) {
                    window.AnnouncementsModal.init();
                } else {
                    console.error('❌ AnnouncementsModal not loaded');
                }

                // Initialize Dashboard UI
                if (window.DashboardUI) {
                    await window.DashboardUI.init();
                } else {
                    console.error('❌ DashboardUI not loaded');
                }

                // Initialize Alert Engine
                if (window.AlertEngine) {
                    try {
                        window.alertEngine = new window.AlertEngine();
                        console.log('✅ Alert Engine initialized');
                    } catch (error) {
                        console.error('❌ Failed to initialize Alert Engine:', error);
                    }
                }

                // Initialize WhatsApp Message Dialog
                if (window.WhatsAppMessageDialog) {
                    try {
                        window.WhatsAppMessageDialog.init();
                        console.log('✅ WhatsApp Message Dialog initialized');
                    } catch (error) {
                        console.error('❌ Failed to initialize WhatsApp Message Dialog:', error);
                    }
                }

                // Initialize Alert Communication System
                if (window.AlertCommunicationManager && window.firebaseDB && window.DataManager) {
                    try {
                        const adminUser = window.firebaseAuth.currentUser;
                        window.alertCommManager = new window.AlertCommunicationManager(
                            window.firebaseDB,
                            window.DataManager,
                            window.alertEngine || null
                        );
                        await window.alertCommManager.init(adminUser);
                        console.log('✅ Alert Communication Manager initialized');

                        // Start listening to user responses
                        window.alertCommManager.listenToResponses(async (responses) => {
                            console.log(`📬 Admin has ${responses.length} responses from users`);

                            // Update UsersTable response counts
                            if (window.UsersTable) {
                                await window.UsersTable.loadResponseCounts();
                            }

                            // Show badge or notification if there are new responses
                            if (responses.length > 0) {
                                console.log('💬 Latest responses:', responses.slice(0, 3).map(r => ({
                                    from: r.toName,
                                    message: r.message,
                                    response: r.response
                                })));
                            }
                        });
                        console.log('✅ Listening to user responses');
                    } catch (error) {
                        console.error('❌ Failed to initialize Alert Communication Manager:', error);
                    }
                } else {
                    console.warn('⚠️ Alert Communication Manager not available or dependencies missing');
                }

                // Initialize Floating Action Button
                if (window.FloatingActionButton) {
                    window.FloatingActionButton.init('users');
                    console.log('✅ FAB initialized for users page');
                } else {
                    console.warn('⚠️ FloatingActionButton not loaded');
                }
            });

            // ════════════════════════════════════════════════════════════════════════
            // 🔧 DUPLICATE LISTENER REMOVED (2025-12-17)
            // ════════════════════════════════════════════════════════════════════════
            //
            // REMOVED: Duplicate onAuthStateChanged listener that was causing:
            // - Double initialization of dashboard
            // - Duplicate Firestore listeners (6-7 instead of 4)
            // - QUIC Protocol Errors
            // - 400 Bad Request errors
            //
            // WHY REMOVED:
            // - auth.js already has onAuthStateChanged() at line 244
            // - auth.js calls showDashboard() which dispatches 'dashboard:ready'
            // - This duplicate listener caused 'dashboard:ready' to fire twice
            //
            // IMPACT OF REMOVAL:
            // - Dashboard initializes once (not twice)
            // - Firestore listeners: 4 (down from 6-7)
            // - No more QUIC errors
            // - No more 400 Bad Request errors
            // - Memory usage reduced by ~40%
            //
            // The correct flow is:
            // 1. User logs in
            // 2. auth.js: onAuthStateChanged() fires
            // 3. auth.js: showDashboard() dispatches 'dashboard:ready'
            // 4. index.html: listener at line 256 catches event ONCE
            // 5. DashboardUI.init() runs ONCE
            // 6. setupRealtimeListeners() runs ONCE (with guard)
            //
            // ════════════════════════════════════════════════════════════════════════
        });

        // Password Toggle Functionality
        const togglePassword = document.getElementById('togglePassword');
        const passwordInput = document.getElementById('passwordInput');

        togglePassword?.addEventListener('click', () => {
            const type = passwordInput.type === 'password' ? 'text' : 'password';
            passwordInput.type = type;

            const icon = togglePassword.querySelector('i');
            icon.classList.toggle('fa-eye');
            icon.classList.toggle('fa-eye-slash');
        });

        // Prevent form submission on Enter (handled by auth.js)
        document.getElementById('loginForm')?.addEventListener('submit', (e) => {
            e.preventDefault();
        });
    </script>
</body>
</html><|MERGE_RESOLUTION|>--- conflicted
+++ resolved
@@ -44,16 +44,6 @@
 
     <!-- ===== Master Admin Panel Styles ===== -->
     <link rel="stylesheet" href="css/main.css">
-<<<<<<< HEAD
-    <link rel="stylesheet" href="css/components.css?v=f3842e6">
-    <link rel="stylesheet" href="css/user-details.css?v=f3842e6">
-    <link rel="stylesheet" href="css/delete-data-side-panel.css?v=f3842e6">
-    <link rel="stylesheet" href="css/admin-thread-view.css?v=f3842e6">
-    <link rel="stylesheet" href="css/message-categories.css?v=f3842e6">
-    <link rel="stylesheet" href="css/performance-tab.css?v=f3842e6">
-    <link rel="stylesheet" href="css/task-approval-side-panel.css?v=f3842e6">
-    <link rel="stylesheet" href="components/task-approval-system/styles/task-approval-dialog.css?v=f3842e6">
-=======
     <link rel="stylesheet" href="css/components.css?v=88d5af5">
     <link rel="stylesheet" href="css/user-details.css?v=88d5af5">
     <link rel="stylesheet" href="css/delete-data-side-panel.css?v=88d5af5">
@@ -62,7 +52,6 @@
     <link rel="stylesheet" href="css/performance-tab.css?v=88d5af5">
     <link rel="stylesheet" href="css/task-approval-side-panel.css?v=88d5af5">
     <link rel="stylesheet" href="components/task-approval-system/styles/task-approval-dialog.css?v=88d5af5">
->>>>>>> 01eefc88
 </head>
 
 <body class="login-page">
@@ -185,18 +174,6 @@
     </div>
 
     <!-- ===== Core Scripts ===== -->
-<<<<<<< HEAD
-    <script src="js/core/firebase.js?v=f3842e6"></script>
-    <!-- ✅ Load dependencies BEFORE auth.js -->
-    <script src="js/modules/logger.js?v=f3842e6"></script>
-    <script src="js/modules/presence-system.js?v=f3842e6"></script>
-    <script src="js/modules/idle-timeout-manager.js?v=f3842e6"></script>
-    <script src="js/core/auth.js?v=f3842e6"></script>
-    <script src="js/core/constants.js?v=f3842e6"></script>
-
-    <!-- ===== Navigation Component ===== -->
-    <script src="js/ui/Navigation.js?v=f3842e6"></script>
-=======
     <script src="js/core/firebase.js?v=88d5af5"></script>
     <!-- ✅ Load dependencies BEFORE auth.js -->
     <script src="js/modules/logger.js?v=88d5af5"></script>
@@ -207,7 +184,6 @@
 
     <!-- ===== Navigation Component ===== -->
     <script src="js/ui/Navigation.js?v=88d5af5"></script>
->>>>>>> 01eefc88
 
     <!-- ===== System Announcements Components ===== -->
     <script src="js/models/SystemAnnouncement.js"></script>
@@ -216,36 +192,6 @@
     <script src="js/ui/AnnouncementsModal.js"></script>
 
     <!-- ===== Phase 2: Data & UI Components ===== -->
-<<<<<<< HEAD
-    <script src="js/managers/DataManager.js?v=f3842e6"></script>
-    <script src="js/ui/StatsCards.js?v=f3842e6"></script>
-    <script src="js/ui/UsersTable.js?v=f3842e6"></script>
-    <script src="js/ui/FilterBar.js?v=f3842e6"></script>
-    <script src="js/ui/Pagination.js?v=f3842e6"></script>
-    <script src="js/ui/DashboardUI.js?v=f3842e6"></script>
-
-    <!-- ===== Phase 3: User Management Logic ===== -->
-    <script src="js/managers/AuditLogger.js?v=f3842e6"></script>
-    <script src="js/ui/Modals.js?v=f3842e6"></script>
-    <script src="js/ui/Notifications.js?v=f3842e6"></script>
-    <script src="js/ui/UserForm.js?v=f3842e6"></script>
-    <script src="js/ui/UserDetailsModal.js?v=f3842e6"></script>
-    <script src="js/ui/DeleteDataSidePanel.js?v=f3842e6"></script>
-    <script src="js/managers/UsersActions.js?v=f3842e6"></script>
-
-    <!-- ===== Alert Communication System ===== -->
-    <script src="js/managers/AlertEngine.js?v=f3842e6"></script>
-
-    <!-- ===== WhatsApp Messaging System ===== -->
-    <script src="js/managers/WhatsAppMessageDialog.js?v=f3842e6"></script>
-
-    <script src="js/config/message-categories.js?v=f3842e6"></script>
-    <script src="js/managers/AlertCommunicationManager.js?v=f3842e6"></script>
-    <script src="js/ui/UserAlertsPanel.js?v=f3842e6"></script>
-    <script src="js/ui/QuickMessageDialog.js?v=f3842e6"></script>
-    <script src="js/ui/MessagesFullscreenModal.js?v=f3842e6"></script>
-    <script src="js/ui/AdminThreadView.js?v=f3842e6"></script>
-=======
     <script src="js/managers/DataManager.js?v=88d5af5"></script>
     <script src="js/ui/StatsCards.js?v=88d5af5"></script>
     <script src="js/ui/UsersTable.js?v=88d5af5"></script>
@@ -274,35 +220,22 @@
     <script src="js/ui/QuickMessageDialog.js?v=88d5af5"></script>
     <script src="js/ui/MessagesFullscreenModal.js?v=88d5af5"></script>
     <script src="js/ui/AdminThreadView.js?v=88d5af5"></script>
->>>>>>> 01eefc88
 
     <!-- ===== Task Approval System (for Side Panel) ===== -->
     <script type="module">
         // Load task approval services globally for side panel
-<<<<<<< HEAD
-        import { taskApprovalService } from './components/task-approval-system/services/task-approval-service.js?v=f3842e6';
-        import { TaskApprovalDialog } from './components/task-approval-system/TaskApprovalDialog.js?v=f3842e6';
-=======
         import { taskApprovalService } from './components/task-approval-system/services/task-approval-service.js?v=88d5af5';
         import { TaskApprovalDialog } from './components/task-approval-system/TaskApprovalDialog.js?v=88d5af5';
->>>>>>> 01eefc88
 
         window.taskApprovalService = taskApprovalService;
         window.TaskApprovalDialog = TaskApprovalDialog;
 
         console.log('✅ Task Approval Services loaded globally');
     </script>
-<<<<<<< HEAD
-    <script src="js/ui/TaskApprovalSidePanel.js?v=f3842e6"></script>
-
-    <!-- ✅ NotificationBell - For admins who are also users -->
-    <script src="js/modules/notification-bell.js?v=f3842e6"></script>
-=======
     <script src="js/ui/TaskApprovalSidePanel.js?v=88d5af5"></script>
 
     <!-- ✅ NotificationBell - For admins who are also users -->
     <script src="js/modules/notification-bell.js?v=88d5af5"></script>
->>>>>>> 01eefc88
     <script>
         // NotificationBell is already initialized by the module itself
         // Just verify it's available
@@ -314,11 +247,7 @@
     </script>
 
     <!-- ===== Floating Action Button ===== -->
-<<<<<<< HEAD
-    <script src="js/ui/FloatingActionButton.js?v=f3842e6"></script>
-=======
     <script src="js/ui/FloatingActionButton.js?v=88d5af5"></script>
->>>>>>> 01eefc88
 
     <!-- ===== Initialization Script ===== -->
     <script>
