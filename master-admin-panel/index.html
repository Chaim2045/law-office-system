<!DOCTYPE html>
<html lang="he" dir="rtl">
<head>
    <!--
    ╔═══════════════════════════════════════════════════════════════════════╗
    ║              🔐 Master Admin Panel - דשבורד ניהול ראשי               ║
    ╠═══════════════════════════════════════════════════════════════════════╣
    ║  ניהול משתמשים מקצועי עם אבטחה מלאה                                  ║
    ║  גישה למנהלי מערכת בלבד                                              ║
    ║                                                                       ║
    ║  📚 קרא את WORK_PLAN.md לפני עריכה!                                 ║
    ╚═══════════════════════════════════════════════════════════════════════╝

    מערכת ניהול מתקדמת - משרד עו"ד גיא הרשקוביץ
    נוצר: 31/10/2025
    גרסה: 1.0.0
    Phase: 1 - Foundation
    -->

    <meta charset="UTF-8">
    <meta name="viewport" content="width=device-width, initial-scale=1.0">
    <meta name="robots" content="noindex, nofollow">
    <meta name="description" content="Master Admin Panel - ניהול משתמשים">
    <meta http-equiv="Content-Security-Policy" content="default-src 'self'; script-src 'self' 'unsafe-inline' 'unsafe-eval' https://www.gstatic.com https://cdnjs.cloudflare.com https://cdn.jsdelivr.net; style-src 'self' 'unsafe-inline' https://cdnjs.cloudflare.com; font-src 'self' https://cdnjs.cloudflare.com; img-src 'self' data: https:; connect-src 'self' https://*.firebaseio.com https://*.googleapis.com https://firestore.googleapis.com https://*.cloudfunctions.net wss://*.firebaseio.com; frame-ancestors 'none';">
    <title>🔐 Master Admin Panel | מערכת ניהול</title>

    <!-- ===== Firebase SDK ===== -->
    <script src="https://www.gstatic.com/firebasejs/9.22.2/firebase-app-compat.js"></script>
    <script src="https://www.gstatic.com/firebasejs/9.22.2/firebase-auth-compat.js"></script>
    <script src="https://www.gstatic.com/firebasejs/9.22.2/firebase-firestore-compat.js"></script>
    <script src="https://www.gstatic.com/firebasejs/9.22.2/firebase-functions-compat.js"></script>

    <!-- 🛡️ DOMPurify - XSS Protection: Sanitizes HTML to prevent script injection -->
    <script src="https://cdn.jsdelivr.net/npm/dompurify@3.0.8/dist/purify.min.js"></script>

    <!-- ===== Font Awesome Icons ===== -->
    <link rel="stylesheet" href="https://cdnjs.cloudflare.com/ajax/libs/font-awesome/6.5.1/css/all.min.css">

    <!-- ===== Chart.js for Performance Tab ===== -->
    <script src="https://cdn.jsdelivr.net/npm/chart.js@4.4.1/dist/chart.umd.min.js"></script>

    <!-- ===== Design System (standalone copy) ===== -->
    <link rel="stylesheet" href="css/design-system.css">

    <!-- ===== Master Admin Panel Styles ===== -->
    <link rel="stylesheet" href="css/main.css">
    <link rel="stylesheet" href="css/components.css?v=93098dc">
    <link rel="stylesheet" href="css/user-details.css?v=93098dc">
    <link rel="stylesheet" href="css/delete-data-side-panel.css?v=93098dc">
    <link rel="stylesheet" href="css/admin-thread-view.css?v=93098dc">
    <link rel="stylesheet" href="css/message-categories.css?v=93098dc">
    <link rel="stylesheet" href="css/performance-tab.css?v=93098dc">
    <link rel="stylesheet" href="css/task-approval-side-panel.css?v=93098dc">
    <link rel="stylesheet" href="components/task-approval-system/styles/task-approval-dialog.css?v=93098dc">
</head>

<body class="login-page">
    <!-- ===== Login Screen ===== -->
    <div id="loginScreen" class="login-container">
        <!-- Background Animation -->
        <div class="login-background">
            <div class="gradient-orb orb-1"></div>
            <div class="gradient-orb orb-2"></div>
            <div class="gradient-orb orb-3"></div>
        </div>

        <!-- Login Box -->
        <div class="login-box first-load">
            <!-- Logo & Title -->
            <div class="login-header">
                <div class="logo-circle">
                    <i class="fas fa-shield-halved"></i>
                </div>
                <h1 class="login-title">Master Admin Panel</h1>
                <p class="login-subtitle">מערכת ניהול מרכזית</p>
            </div>

            <!-- Login Form -->
            <form id="loginForm" class="login-form">
                <!-- Email Input -->
                <div class="form-group">
                    <label for="emailInput" class="form-label">
                        <i class="fas fa-envelope"></i>
                        אימייל
                    </label>
                    <input
                        type="email"
                        id="emailInput"
                        class="form-input"
                        placeholder="admin@example.com"
                        autocomplete="email"
                        required
                    >
                </div>

                <!-- Password Input -->
                <div class="form-group">
                    <label for="passwordInput" class="form-label">
                        <i class="fas fa-lock"></i>
                        סיסמה
                    </label>
                    <div class="password-wrapper">
                        <input
                            type="password"
                            id="passwordInput"
                            class="form-input"
                            placeholder="••••••••"
                            autocomplete="current-password"
                            required
                        >
                        <button
                            type="button"
                            class="password-toggle"
                            id="togglePassword"
                            aria-label="הצג/הסתר סיסמה"
                        >
                            <i class="fas fa-eye"></i>
                        </button>
                    </div>
                </div>

                <!-- Remember Me -->
                <div class="form-group checkbox-group">
                    <label class="checkbox-label">
                        <input type="checkbox" id="rememberMe">
                        <span class="checkbox-custom"></span>
                        <span class="checkbox-text">זכור אותי</span>
                    </label>
                </div>

                <!-- Error Message -->
                <div id="errorMessage" class="error-message" style="display: none;">
                    <i class="fas fa-exclamation-triangle"></i>
                    <span id="errorText"></span>
                </div>

                <!-- Submit Button -->
                <button type="submit" class="btn-login" id="loginButton">
                    <span class="btn-text">כניסה למערכת</span>
                    <i class="fas fa-arrow-left btn-icon"></i>
                </button>
            </form>

            <!-- Footer Info -->
            <div class="login-footer">
                <p class="footer-text">
                    <i class="fas fa-info-circle"></i>
                    גישה למנהלי מערכת בלבד
                </p>
                <p class="footer-version">v1.0.0</p>
            </div>
        </div>
    </div>

    <!-- ===== Dashboard Screen (Hidden by default) ===== -->
    <div id="dashboardScreen" class="dashboard-container" style="display: none;">
        <!-- Navigation Bar -->
        <div id="navigationContainer"></div>

        <!-- Main Content -->
        <main class="dashboard-main">
            <div id="dashboardContent" class="dashboard-content">
                <!-- Dashboard UI will be rendered here by DashboardUI.js -->
            </div>
        </main>
    </div>

    <!-- ===== Loading Overlay ===== -->
    <div id="loadingOverlay" class="loading-overlay" style="display: none;">
        <div class="loading-spinner">
            <div class="spinner-circle"></div>
            <p class="loading-text">טוען...</p>
        </div>
    </div>

    <!-- ===== Core Scripts ===== -->
    <script src="js/core/firebase.js?v=93098dc"></script>
    <!-- ✅ Load dependencies BEFORE auth.js -->
<<<<<<< HEAD
    <script src="../js/modules/logger.js?v=93098dc"></script>
    <script src="../js/modules/presence-system.js?v=93098dc"></script>
    <script src="../js/modules/idle-timeout-manager.js?v=93098dc"></script>
    <script src="js/core/auth.js?v=93098dc"></script>
    <script src="js/core/constants.js?v=93098dc"></script>
=======
    <script src="js/modules/logger.js?v=ce02263"></script>
    <script src="js/modules/presence-system.js?v=ce02263"></script>
    <script src="js/modules/idle-timeout-manager.js?v=ce02263"></script>
    <script src="js/core/auth.js?v=ce02263"></script>
    <script src="js/core/constants.js?v=ce02263"></script>
>>>>>>> 88d5af55

    <!-- ===== Navigation Component ===== -->
    <script src="js/ui/Navigation.js?v=93098dc"></script>

    <!-- ===== System Announcements Components ===== -->
    <script src="js/models/SystemAnnouncement.js"></script>
    <script src="js/services/AnnouncementService.js"></script>
    <script src="js/ui/AnnouncementEditor.js"></script>
    <script src="js/ui/AnnouncementsModal.js"></script>

    <!-- ===== Phase 2: Data & UI Components ===== -->
    <script src="js/managers/DataManager.js?v=93098dc"></script>
    <script src="js/ui/StatsCards.js?v=93098dc"></script>
    <script src="js/ui/UsersTable.js?v=93098dc"></script>
    <script src="js/ui/FilterBar.js?v=93098dc"></script>
    <script src="js/ui/Pagination.js?v=93098dc"></script>
    <script src="js/ui/DashboardUI.js?v=93098dc"></script>

    <!-- ===== Phase 3: User Management Logic ===== -->
    <script src="js/managers/AuditLogger.js?v=93098dc"></script>
    <script src="js/ui/Modals.js?v=93098dc"></script>
    <script src="js/ui/Notifications.js?v=93098dc"></script>
    <script src="js/ui/UserForm.js?v=93098dc"></script>
    <script src="js/ui/UserDetailsModal.js?v=93098dc"></script>
    <script src="js/ui/DeleteDataSidePanel.js?v=93098dc"></script>
    <script src="js/managers/UsersActions.js?v=93098dc"></script>

    <!-- ===== Alert Communication System ===== -->
    <script src="js/managers/AlertEngine.js?v=93098dc"></script>

    <!-- ===== WhatsApp Messaging System ===== -->
    <script src="js/managers/WhatsAppMessageDialog.js?v=93098dc"></script>

    <script src="js/config/message-categories.js?v=93098dc"></script>
    <script src="js/managers/AlertCommunicationManager.js?v=93098dc"></script>
    <script src="js/ui/UserAlertsPanel.js?v=93098dc"></script>
    <script src="js/ui/QuickMessageDialog.js?v=93098dc"></script>
    <script src="js/ui/MessagesFullscreenModal.js?v=93098dc"></script>
    <script src="js/ui/AdminThreadView.js?v=93098dc"></script>

    <!-- ===== Task Approval System (for Side Panel) ===== -->
    <script type="module">
        // Load task approval services globally for side panel
        import { taskApprovalService } from './components/task-approval-system/services/task-approval-service.js?v=93098dc';
        import { TaskApprovalDialog } from './components/task-approval-system/TaskApprovalDialog.js?v=93098dc';

        window.taskApprovalService = taskApprovalService;
        window.TaskApprovalDialog = TaskApprovalDialog;

        console.log('✅ Task Approval Services loaded globally');
    </script>
    <script src="js/ui/TaskApprovalSidePanel.js?v=93098dc"></script>

    <!-- ✅ NotificationBell - For admins who are also users -->
<<<<<<< HEAD
    <script src="/js/modules/notification-bell.js?v=93098dc"></script>
=======
    <script src="js/modules/notification-bell.js?v=ce02263"></script>
>>>>>>> 88d5af55
    <script>
        // NotificationBell is already initialized by the module itself
        // Just verify it's available
        if (window.notificationBell) {
            console.log('✅ [Admin Panel] NotificationBell available');
        } else {
            console.error('❌ [Admin Panel] NotificationBell not available!');
        }
    </script>

    <!-- ===== Floating Action Button ===== -->
    <script src="js/ui/FloatingActionButton.js?v=93098dc"></script>

    <!-- ===== Initialization Script ===== -->
    <script>
        // Cross-tab logout synchronization
        window.addEventListener('storage', (e) => {
            if (e.key === 'logoutEvent') {
                console.log('🔒 Logout detected in another tab');
                sessionStorage.removeItem('authState');
                // If we're on dashboard, show login screen
                if (window.authSystem && window.authSystem.currentUser) {
                    window.authSystem.showLoginScreen();
                }
            }
        });

        // Initialize when DOM is ready
        document.addEventListener('DOMContentLoaded', () => {
            console.log('🚀 Master Admin Panel - Phase 2 Loaded');

            // ✅ FIX (2025-12-17): Remove first-load class after animation completes
            // This prevents the "jump" animation on logout
            const loginBox = document.querySelector('.login-box');
            if (loginBox && loginBox.classList.contains('first-load')) {
                // Wait for animation to complete (600ms), then remove class
                setTimeout(() => {
                    loginBox.classList.remove('first-load');
                    console.log('🎬 Login animation completed - class removed');
                }, 700); // 600ms animation + 100ms buffer
            }

            // Initialize Authentication System
            if (window.AuthSystem) {
                window.AuthSystem.init();
            } else {
                console.error('❌ AuthSystem not loaded');
            }

            // Initialize Dashboard UI when user logs in
            window.addEventListener('dashboard:ready', async () => {
                console.log('📊 Initializing Dashboard UI...');

                // Initialize Navigation
                if (window.Navigation) {
                    window.Navigation.init('users');
                } else {
                    console.error('❌ Navigation not loaded');
                }

                // Initialize Announcements Modal
                if (window.AnnouncementsModal) {
                    window.AnnouncementsModal.init();
                } else {
                    console.error('❌ AnnouncementsModal not loaded');
                }

                // Initialize Dashboard UI
                if (window.DashboardUI) {
                    await window.DashboardUI.init();
                } else {
                    console.error('❌ DashboardUI not loaded');
                }

                // Initialize Alert Engine
                if (window.AlertEngine) {
                    try {
                        window.alertEngine = new window.AlertEngine();
                        console.log('✅ Alert Engine initialized');
                    } catch (error) {
                        console.error('❌ Failed to initialize Alert Engine:', error);
                    }
                }

                // Initialize WhatsApp Message Dialog
                if (window.WhatsAppMessageDialog) {
                    try {
                        window.WhatsAppMessageDialog.init();
                        console.log('✅ WhatsApp Message Dialog initialized');
                    } catch (error) {
                        console.error('❌ Failed to initialize WhatsApp Message Dialog:', error);
                    }
                }

                // Initialize Alert Communication System
                if (window.AlertCommunicationManager && window.firebaseDB && window.DataManager) {
                    try {
                        const adminUser = window.firebaseAuth.currentUser;
                        window.alertCommManager = new window.AlertCommunicationManager(
                            window.firebaseDB,
                            window.DataManager,
                            window.alertEngine || null
                        );
                        await window.alertCommManager.init(adminUser);
                        console.log('✅ Alert Communication Manager initialized');

                        // Start listening to user responses
                        window.alertCommManager.listenToResponses(async (responses) => {
                            console.log(`📬 Admin has ${responses.length} responses from users`);

                            // Update UsersTable response counts
                            if (window.UsersTable) {
                                await window.UsersTable.loadResponseCounts();
                            }

                            // Show badge or notification if there are new responses
                            if (responses.length > 0) {
                                console.log('💬 Latest responses:', responses.slice(0, 3).map(r => ({
                                    from: r.toName,
                                    message: r.message,
                                    response: r.response
                                })));
                            }
                        });
                        console.log('✅ Listening to user responses');
                    } catch (error) {
                        console.error('❌ Failed to initialize Alert Communication Manager:', error);
                    }
                } else {
                    console.warn('⚠️ Alert Communication Manager not available or dependencies missing');
                }

                // Initialize Floating Action Button
                if (window.FloatingActionButton) {
                    window.FloatingActionButton.init('users');
                    console.log('✅ FAB initialized for users page');
                } else {
                    console.warn('⚠️ FloatingActionButton not loaded');
                }
            });

            // ════════════════════════════════════════════════════════════════════════
            // 🔧 DUPLICATE LISTENER REMOVED (2025-12-17)
            // ════════════════════════════════════════════════════════════════════════
            //
            // REMOVED: Duplicate onAuthStateChanged listener that was causing:
            // - Double initialization of dashboard
            // - Duplicate Firestore listeners (6-7 instead of 4)
            // - QUIC Protocol Errors
            // - 400 Bad Request errors
            //
            // WHY REMOVED:
            // - auth.js already has onAuthStateChanged() at line 244
            // - auth.js calls showDashboard() which dispatches 'dashboard:ready'
            // - This duplicate listener caused 'dashboard:ready' to fire twice
            //
            // IMPACT OF REMOVAL:
            // - Dashboard initializes once (not twice)
            // - Firestore listeners: 4 (down from 6-7)
            // - No more QUIC errors
            // - No more 400 Bad Request errors
            // - Memory usage reduced by ~40%
            //
            // The correct flow is:
            // 1. User logs in
            // 2. auth.js: onAuthStateChanged() fires
            // 3. auth.js: showDashboard() dispatches 'dashboard:ready'
            // 4. index.html: listener at line 256 catches event ONCE
            // 5. DashboardUI.init() runs ONCE
            // 6. setupRealtimeListeners() runs ONCE (with guard)
            //
            // ════════════════════════════════════════════════════════════════════════
        });

        // Password Toggle Functionality
        const togglePassword = document.getElementById('togglePassword');
        const passwordInput = document.getElementById('passwordInput');

        togglePassword?.addEventListener('click', () => {
            const type = passwordInput.type === 'password' ? 'text' : 'password';
            passwordInput.type = type;

            const icon = togglePassword.querySelector('i');
            icon.classList.toggle('fa-eye');
            icon.classList.toggle('fa-eye-slash');
        });

        // Prevent form submission on Enter (handled by auth.js)
        document.getElementById('loginForm')?.addEventListener('submit', (e) => {
            e.preventDefault();
        });
    </script>
</body>
</html><|MERGE_RESOLUTION|>--- conflicted
+++ resolved
@@ -176,19 +176,11 @@
     <!-- ===== Core Scripts ===== -->
     <script src="js/core/firebase.js?v=93098dc"></script>
     <!-- ✅ Load dependencies BEFORE auth.js -->
-<<<<<<< HEAD
-    <script src="../js/modules/logger.js?v=93098dc"></script>
-    <script src="../js/modules/presence-system.js?v=93098dc"></script>
-    <script src="../js/modules/idle-timeout-manager.js?v=93098dc"></script>
-    <script src="js/core/auth.js?v=93098dc"></script>
-    <script src="js/core/constants.js?v=93098dc"></script>
-=======
     <script src="js/modules/logger.js?v=ce02263"></script>
     <script src="js/modules/presence-system.js?v=ce02263"></script>
     <script src="js/modules/idle-timeout-manager.js?v=ce02263"></script>
     <script src="js/core/auth.js?v=ce02263"></script>
     <script src="js/core/constants.js?v=ce02263"></script>
->>>>>>> 88d5af55
 
     <!-- ===== Navigation Component ===== -->
     <script src="js/ui/Navigation.js?v=93098dc"></script>
@@ -243,11 +235,7 @@
     <script src="js/ui/TaskApprovalSidePanel.js?v=93098dc"></script>
 
     <!-- ✅ NotificationBell - For admins who are also users -->
-<<<<<<< HEAD
-    <script src="/js/modules/notification-bell.js?v=93098dc"></script>
-=======
     <script src="js/modules/notification-bell.js?v=ce02263"></script>
->>>>>>> 88d5af55
     <script>
         // NotificationBell is already initialized by the module itself
         // Just verify it's available
