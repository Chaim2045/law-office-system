<!DOCTYPE html>
<html lang="he" dir="rtl">
<head>
    <!--
    ╔═══════════════════════════════════════════════════════════════════════╗
    ║              🔐 Master Admin Panel - דשבורד ניהול ראשי               ║
    ╠═══════════════════════════════════════════════════════════════════════╣
    ║  ניהול משתמשים מקצועי עם אבטחה מלאה                                  ║
    ║  גישה למנהלי מערכת בלבד                                              ║
    ║                                                                       ║
    ║  📚 קרא את WORK_PLAN.md לפני עריכה!                                 ║
    ╚═══════════════════════════════════════════════════════════════════════╝

    מערכת ניהול מתקדמת - משרד עו"ד גיא הרשקוביץ
    נוצר: 31/10/2025
    גרסה: 1.0.0
    Phase: 1 - Foundation
    -->

    <meta charset="UTF-8">
    <meta name="viewport" content="width=device-width, initial-scale=1.0">
    <meta name="robots" content="noindex, nofollow">
    <meta name="description" content="Master Admin Panel - ניהול משתמשים">
    <meta http-equiv="Content-Security-Policy" content="default-src 'self'; script-src 'self' 'unsafe-inline' 'unsafe-eval' https://www.gstatic.com https://cdnjs.cloudflare.com https://cdn.jsdelivr.net; style-src 'self' 'unsafe-inline' https://cdnjs.cloudflare.com; font-src 'self' https://cdnjs.cloudflare.com; img-src 'self' data: https:; connect-src 'self' https://*.firebaseio.com https://*.googleapis.com https://firestore.googleapis.com https://*.cloudfunctions.net wss://*.firebaseio.com; frame-ancestors 'none';">
    <title>🔐 Master Admin Panel | מערכת ניהול</title>

    <!-- ===== Firebase SDK ===== -->
    <script src="https://www.gstatic.com/firebasejs/9.22.2/firebase-app-compat.js"></script>
    <script src="https://www.gstatic.com/firebasejs/9.22.2/firebase-auth-compat.js"></script>
    <script src="https://www.gstatic.com/firebasejs/9.22.2/firebase-firestore-compat.js"></script>
    <script src="https://www.gstatic.com/firebasejs/9.22.2/firebase-functions-compat.js"></script>

    <!-- 🛡️ DOMPurify - XSS Protection: Sanitizes HTML to prevent script injection -->
    <script src="https://cdn.jsdelivr.net/npm/dompurify@3.0.8/dist/purify.min.js"></script>

    <!-- ===== Font Awesome Icons ===== -->
    <link rel="stylesheet" href="https://cdnjs.cloudflare.com/ajax/libs/font-awesome/6.5.1/css/all.min.css">

    <!-- ===== Chart.js for Performance Tab ===== -->
    <script src="https://cdn.jsdelivr.net/npm/chart.js@4.4.1/dist/chart.umd.min.js"></script>

    <!-- ===== Design System (standalone copy) ===== -->
    <link rel="stylesheet" href="css/design-system.css">

    <!-- ===== Master Admin Panel Styles ===== -->
    <link rel="stylesheet" href="css/main.css">
<<<<<<< HEAD
    <link rel="stylesheet" href="css/components.css?v=93098dc">
    <link rel="stylesheet" href="css/user-details.css?v=93098dc">
    <link rel="stylesheet" href="css/delete-data-side-panel.css?v=93098dc">
    <link rel="stylesheet" href="css/admin-thread-view.css?v=93098dc">
    <link rel="stylesheet" href="css/message-categories.css?v=93098dc">
    <link rel="stylesheet" href="css/performance-tab.css?v=93098dc">
    <link rel="stylesheet" href="css/task-approval-side-panel.css?v=93098dc">
    <link rel="stylesheet" href="components/task-approval-system/styles/task-approval-dialog.css?v=93098dc">
=======
    <link rel="stylesheet" href="css/components.css?v=88d5af5">
    <link rel="stylesheet" href="css/user-details.css?v=88d5af5">
    <link rel="stylesheet" href="css/delete-data-side-panel.css?v=88d5af5">
    <link rel="stylesheet" href="css/admin-thread-view.css?v=88d5af5">
    <link rel="stylesheet" href="css/message-categories.css?v=88d5af5">
    <link rel="stylesheet" href="css/performance-tab.css?v=88d5af5">
    <link rel="stylesheet" href="css/task-approval-side-panel.css?v=88d5af5">
    <link rel="stylesheet" href="components/task-approval-system/styles/task-approval-dialog.css?v=88d5af5">
>>>>>>> 73b25f12
</head>

<body class="login-page">
    <!-- ===== Login Screen ===== -->
    <div id="loginScreen" class="login-container">
        <!-- Background Animation -->
        <div class="login-background">
            <div class="gradient-orb orb-1"></div>
            <div class="gradient-orb orb-2"></div>
            <div class="gradient-orb orb-3"></div>
        </div>

        <!-- Login Box -->
        <div class="login-box first-load">
            <!-- Logo & Title -->
            <div class="login-header">
                <div class="logo-circle">
                    <i class="fas fa-shield-halved"></i>
                </div>
                <h1 class="login-title">Master Admin Panel</h1>
                <p class="login-subtitle">מערכת ניהול מרכזית</p>
            </div>

            <!-- Login Form -->
            <form id="loginForm" class="login-form">
                <!-- Email Input -->
                <div class="form-group">
                    <label for="emailInput" class="form-label">
                        <i class="fas fa-envelope"></i>
                        אימייל
                    </label>
                    <input
                        type="email"
                        id="emailInput"
                        class="form-input"
                        placeholder="admin@example.com"
                        autocomplete="email"
                        required
                    >
                </div>

                <!-- Password Input -->
                <div class="form-group">
                    <label for="passwordInput" class="form-label">
                        <i class="fas fa-lock"></i>
                        סיסמה
                    </label>
                    <div class="password-wrapper">
                        <input
                            type="password"
                            id="passwordInput"
                            class="form-input"
                            placeholder="••••••••"
                            autocomplete="current-password"
                            required
                        >
                        <button
                            type="button"
                            class="password-toggle"
                            id="togglePassword"
                            aria-label="הצג/הסתר סיסמה"
                        >
                            <i class="fas fa-eye"></i>
                        </button>
                    </div>
                </div>

                <!-- Remember Me -->
                <div class="form-group checkbox-group">
                    <label class="checkbox-label">
                        <input type="checkbox" id="rememberMe">
                        <span class="checkbox-custom"></span>
                        <span class="checkbox-text">זכור אותי</span>
                    </label>
                </div>

                <!-- Error Message -->
                <div id="errorMessage" class="error-message" style="display: none;">
                    <i class="fas fa-exclamation-triangle"></i>
                    <span id="errorText"></span>
                </div>

                <!-- Submit Button -->
                <button type="submit" class="btn-login" id="loginButton">
                    <span class="btn-text">כניסה למערכת</span>
                    <i class="fas fa-arrow-left btn-icon"></i>
                </button>
            </form>

            <!-- Footer Info -->
            <div class="login-footer">
                <p class="footer-text">
                    <i class="fas fa-info-circle"></i>
                    גישה למנהלי מערכת בלבד
                </p>
                <p class="footer-version">v1.0.0</p>
            </div>
        </div>
    </div>

    <!-- ===== Dashboard Screen (Hidden by default) ===== -->
    <div id="dashboardScreen" class="dashboard-container" style="display: none;">
        <!-- Navigation Bar -->
        <div id="navigationContainer"></div>

        <!-- Main Content -->
        <main class="dashboard-main">
            <div id="dashboardContent" class="dashboard-content">
                <!-- Dashboard UI will be rendered here by DashboardUI.js -->
            </div>
        </main>
    </div>

    <!-- ===== Loading Overlay ===== -->
    <div id="loadingOverlay" class="loading-overlay" style="display: none;">
        <div class="loading-spinner">
            <div class="spinner-circle"></div>
            <p class="loading-text">טוען...</p>
        </div>
    </div>

    <!-- ===== Core Scripts ===== -->
<<<<<<< HEAD
    <script src="js/core/firebase.js?v=93098dc"></script>
=======
    <script src="js/core/firebase.js?v=88d5af5"></script>
>>>>>>> 73b25f12
    <!-- ✅ Load dependencies BEFORE auth.js -->
    <script src="js/modules/logger.js?v=88d5af5"></script>
    <script src="js/modules/presence-system.js?v=88d5af5"></script>
    <script src="js/modules/idle-timeout-manager.js?v=88d5af5"></script>
    <script src="js/core/auth.js?v=88d5af5"></script>
    <script src="js/core/constants.js?v=88d5af5"></script>

    <!-- ===== Navigation Component ===== -->
<<<<<<< HEAD
    <script src="js/ui/Navigation.js?v=93098dc"></script>
=======
    <script src="js/ui/Navigation.js?v=88d5af5"></script>
>>>>>>> 73b25f12

    <!-- ===== System Announcements Components ===== -->
    <script src="js/models/SystemAnnouncement.js"></script>
    <script src="js/services/AnnouncementService.js"></script>
    <script src="js/ui/AnnouncementEditor.js"></script>
    <script src="js/ui/AnnouncementsModal.js"></script>

    <!-- ===== Phase 2: Data & UI Components ===== -->
<<<<<<< HEAD
    <script src="js/managers/DataManager.js?v=93098dc"></script>
    <script src="js/ui/StatsCards.js?v=93098dc"></script>
    <script src="js/ui/UsersTable.js?v=93098dc"></script>
    <script src="js/ui/FilterBar.js?v=93098dc"></script>
    <script src="js/ui/Pagination.js?v=93098dc"></script>
    <script src="js/ui/DashboardUI.js?v=93098dc"></script>

    <!-- ===== Phase 3: User Management Logic ===== -->
    <script src="js/managers/AuditLogger.js?v=93098dc"></script>
    <script src="js/ui/Modals.js?v=93098dc"></script>
    <script src="js/ui/Notifications.js?v=93098dc"></script>
    <script src="js/ui/UserForm.js?v=93098dc"></script>
    <script src="js/ui/UserDetailsModal.js?v=93098dc"></script>
    <script src="js/ui/DeleteDataSidePanel.js?v=93098dc"></script>
    <script src="js/managers/UsersActions.js?v=93098dc"></script>

    <!-- ===== Alert Communication System ===== -->
    <script src="js/managers/AlertEngine.js?v=93098dc"></script>

    <!-- ===== WhatsApp Messaging System ===== -->
    <script src="js/managers/WhatsAppMessageDialog.js?v=93098dc"></script>

    <script src="js/config/message-categories.js?v=93098dc"></script>
    <script src="js/managers/AlertCommunicationManager.js?v=93098dc"></script>
    <script src="js/ui/UserAlertsPanel.js?v=93098dc"></script>
    <script src="js/ui/QuickMessageDialog.js?v=93098dc"></script>
    <script src="js/ui/MessagesFullscreenModal.js?v=93098dc"></script>
    <script src="js/ui/AdminThreadView.js?v=93098dc"></script>
=======
    <script src="js/managers/DataManager.js?v=88d5af5"></script>
    <script src="js/ui/StatsCards.js?v=88d5af5"></script>
    <script src="js/ui/UsersTable.js?v=88d5af5"></script>
    <script src="js/ui/FilterBar.js?v=88d5af5"></script>
    <script src="js/ui/Pagination.js?v=88d5af5"></script>
    <script src="js/ui/DashboardUI.js?v=88d5af5"></script>

    <!-- ===== Phase 3: User Management Logic ===== -->
    <script src="js/managers/AuditLogger.js?v=88d5af5"></script>
    <script src="js/ui/Modals.js?v=88d5af5"></script>
    <script src="js/ui/Notifications.js?v=88d5af5"></script>
    <script src="js/ui/UserForm.js?v=88d5af5"></script>
    <script src="js/ui/UserDetailsModal.js?v=88d5af5"></script>
    <script src="js/ui/DeleteDataSidePanel.js?v=88d5af5"></script>
    <script src="js/managers/UsersActions.js?v=88d5af5"></script>

    <!-- ===== Alert Communication System ===== -->
    <script src="js/managers/AlertEngine.js?v=88d5af5"></script>

    <!-- ===== WhatsApp Messaging System ===== -->
    <script src="js/managers/WhatsAppMessageDialog.js?v=88d5af5"></script>

    <script src="js/config/message-categories.js?v=88d5af5"></script>
    <script src="js/managers/AlertCommunicationManager.js?v=88d5af5"></script>
    <script src="js/ui/UserAlertsPanel.js?v=88d5af5"></script>
    <script src="js/ui/QuickMessageDialog.js?v=88d5af5"></script>
    <script src="js/ui/MessagesFullscreenModal.js?v=88d5af5"></script>
    <script src="js/ui/AdminThreadView.js?v=88d5af5"></script>
>>>>>>> 73b25f12

    <!-- ===== Task Approval System (for Side Panel) ===== -->
    <script type="module">
        // Load task approval services globally for side panel
<<<<<<< HEAD
        import { taskApprovalService } from './components/task-approval-system/services/task-approval-service.js?v=93098dc';
        import { TaskApprovalDialog } from './components/task-approval-system/TaskApprovalDialog.js?v=93098dc';
=======
        import { taskApprovalService } from './components/task-approval-system/services/task-approval-service.js?v=88d5af5';
        import { TaskApprovalDialog } from './components/task-approval-system/TaskApprovalDialog.js?v=88d5af5';
>>>>>>> 73b25f12

        window.taskApprovalService = taskApprovalService;
        window.TaskApprovalDialog = TaskApprovalDialog;

        console.log('✅ Task Approval Services loaded globally');
    </script>
<<<<<<< HEAD
    <script src="js/ui/TaskApprovalSidePanel.js?v=93098dc"></script>
=======
    <script src="js/ui/TaskApprovalSidePanel.js?v=88d5af5"></script>
>>>>>>> 73b25f12

    <!-- ✅ NotificationBell - For admins who are also users -->
    <script src="js/modules/notification-bell.js?v=88d5af5"></script>
    <script>
        // NotificationBell is already initialized by the module itself
        // Just verify it's available
        if (window.notificationBell) {
            console.log('✅ [Admin Panel] NotificationBell available');
        } else {
            console.error('❌ [Admin Panel] NotificationBell not available!');
        }
    </script>

    <!-- ===== Floating Action Button ===== -->
<<<<<<< HEAD
    <script src="js/ui/FloatingActionButton.js?v=93098dc"></script>
=======
    <script src="js/ui/FloatingActionButton.js?v=88d5af5"></script>
>>>>>>> 73b25f12

    <!-- ===== Initialization Script ===== -->
    <script>
        // Cross-tab logout synchronization
        window.addEventListener('storage', (e) => {
            if (e.key === 'logoutEvent') {
                console.log('🔒 Logout detected in another tab');
                sessionStorage.removeItem('authState');
                // If we're on dashboard, show login screen
                if (window.authSystem && window.authSystem.currentUser) {
                    window.authSystem.showLoginScreen();
                }
            }
        });

        // Initialize when DOM is ready
        document.addEventListener('DOMContentLoaded', () => {
            console.log('🚀 Master Admin Panel - Phase 2 Loaded');

            // ✅ FIX (2025-12-17): Remove first-load class after animation completes
            // This prevents the "jump" animation on logout
            const loginBox = document.querySelector('.login-box');
            if (loginBox && loginBox.classList.contains('first-load')) {
                // Wait for animation to complete (600ms), then remove class
                setTimeout(() => {
                    loginBox.classList.remove('first-load');
                    console.log('🎬 Login animation completed - class removed');
                }, 700); // 600ms animation + 100ms buffer
            }

            // Initialize Authentication System
            if (window.AuthSystem) {
                window.AuthSystem.init();
            } else {
                console.error('❌ AuthSystem not loaded');
            }

            // Initialize Dashboard UI when user logs in
            window.addEventListener('dashboard:ready', async () => {
                console.log('📊 Initializing Dashboard UI...');

                // Initialize Navigation
                if (window.Navigation) {
                    window.Navigation.init('users');
                } else {
                    console.error('❌ Navigation not loaded');
                }

                // Initialize Announcements Modal
                if (window.AnnouncementsModal) {
                    window.AnnouncementsModal.init();
                } else {
                    console.error('❌ AnnouncementsModal not loaded');
                }

                // Initialize Dashboard UI
                if (window.DashboardUI) {
                    await window.DashboardUI.init();
                } else {
                    console.error('❌ DashboardUI not loaded');
                }

                // Initialize Alert Engine
                if (window.AlertEngine) {
                    try {
                        window.alertEngine = new window.AlertEngine();
                        console.log('✅ Alert Engine initialized');
                    } catch (error) {
                        console.error('❌ Failed to initialize Alert Engine:', error);
                    }
                }

                // Initialize WhatsApp Message Dialog
                if (window.WhatsAppMessageDialog) {
                    try {
                        window.WhatsAppMessageDialog.init();
                        console.log('✅ WhatsApp Message Dialog initialized');
                    } catch (error) {
                        console.error('❌ Failed to initialize WhatsApp Message Dialog:', error);
                    }
                }

                // Initialize Alert Communication System
                if (window.AlertCommunicationManager && window.firebaseDB && window.DataManager) {
                    try {
                        const adminUser = window.firebaseAuth.currentUser;
                        window.alertCommManager = new window.AlertCommunicationManager(
                            window.firebaseDB,
                            window.DataManager,
                            window.alertEngine || null
                        );
                        await window.alertCommManager.init(adminUser);
                        console.log('✅ Alert Communication Manager initialized');

                        // Start listening to user responses
                        window.alertCommManager.listenToResponses(async (responses) => {
                            console.log(`📬 Admin has ${responses.length} responses from users`);

                            // Update UsersTable response counts
                            if (window.UsersTable) {
                                await window.UsersTable.loadResponseCounts();
                            }

                            // Show badge or notification if there are new responses
                            if (responses.length > 0) {
                                console.log('💬 Latest responses:', responses.slice(0, 3).map(r => ({
                                    from: r.toName,
                                    message: r.message,
                                    response: r.response
                                })));
                            }
                        });
                        console.log('✅ Listening to user responses');
                    } catch (error) {
                        console.error('❌ Failed to initialize Alert Communication Manager:', error);
                    }
                } else {
                    console.warn('⚠️ Alert Communication Manager not available or dependencies missing');
                }

                // Initialize Floating Action Button
                if (window.FloatingActionButton) {
                    window.FloatingActionButton.init('users');
                    console.log('✅ FAB initialized for users page');
                } else {
                    console.warn('⚠️ FloatingActionButton not loaded');
                }
            });

            // ════════════════════════════════════════════════════════════════════════
            // 🔧 DUPLICATE LISTENER REMOVED (2025-12-17)
            // ════════════════════════════════════════════════════════════════════════
            //
            // REMOVED: Duplicate onAuthStateChanged listener that was causing:
            // - Double initialization of dashboard
            // - Duplicate Firestore listeners (6-7 instead of 4)
            // - QUIC Protocol Errors
            // - 400 Bad Request errors
            //
            // WHY REMOVED:
            // - auth.js already has onAuthStateChanged() at line 244
            // - auth.js calls showDashboard() which dispatches 'dashboard:ready'
            // - This duplicate listener caused 'dashboard:ready' to fire twice
            //
            // IMPACT OF REMOVAL:
            // - Dashboard initializes once (not twice)
            // - Firestore listeners: 4 (down from 6-7)
            // - No more QUIC errors
            // - No more 400 Bad Request errors
            // - Memory usage reduced by ~40%
            //
            // The correct flow is:
            // 1. User logs in
            // 2. auth.js: onAuthStateChanged() fires
            // 3. auth.js: showDashboard() dispatches 'dashboard:ready'
            // 4. index.html: listener at line 256 catches event ONCE
            // 5. DashboardUI.init() runs ONCE
            // 6. setupRealtimeListeners() runs ONCE (with guard)
            //
            // ════════════════════════════════════════════════════════════════════════
        });

        // Password Toggle Functionality
        const togglePassword = document.getElementById('togglePassword');
        const passwordInput = document.getElementById('passwordInput');

        togglePassword?.addEventListener('click', () => {
            const type = passwordInput.type === 'password' ? 'text' : 'password';
            passwordInput.type = type;

            const icon = togglePassword.querySelector('i');
            icon.classList.toggle('fa-eye');
            icon.classList.toggle('fa-eye-slash');
        });

        // Prevent form submission on Enter (handled by auth.js)
        document.getElementById('loginForm')?.addEventListener('submit', (e) => {
            e.preventDefault();
        });
    </script>
</body>
</html><|MERGE_RESOLUTION|>--- conflicted
+++ resolved
@@ -44,16 +44,6 @@
 
     <!-- ===== Master Admin Panel Styles ===== -->
     <link rel="stylesheet" href="css/main.css">
-<<<<<<< HEAD
-    <link rel="stylesheet" href="css/components.css?v=93098dc">
-    <link rel="stylesheet" href="css/user-details.css?v=93098dc">
-    <link rel="stylesheet" href="css/delete-data-side-panel.css?v=93098dc">
-    <link rel="stylesheet" href="css/admin-thread-view.css?v=93098dc">
-    <link rel="stylesheet" href="css/message-categories.css?v=93098dc">
-    <link rel="stylesheet" href="css/performance-tab.css?v=93098dc">
-    <link rel="stylesheet" href="css/task-approval-side-panel.css?v=93098dc">
-    <link rel="stylesheet" href="components/task-approval-system/styles/task-approval-dialog.css?v=93098dc">
-=======
     <link rel="stylesheet" href="css/components.css?v=88d5af5">
     <link rel="stylesheet" href="css/user-details.css?v=88d5af5">
     <link rel="stylesheet" href="css/delete-data-side-panel.css?v=88d5af5">
@@ -62,7 +52,6 @@
     <link rel="stylesheet" href="css/performance-tab.css?v=88d5af5">
     <link rel="stylesheet" href="css/task-approval-side-panel.css?v=88d5af5">
     <link rel="stylesheet" href="components/task-approval-system/styles/task-approval-dialog.css?v=88d5af5">
->>>>>>> 73b25f12
 </head>
 
 <body class="login-page">
@@ -185,11 +174,7 @@
     </div>
 
     <!-- ===== Core Scripts ===== -->
-<<<<<<< HEAD
-    <script src="js/core/firebase.js?v=93098dc"></script>
-=======
     <script src="js/core/firebase.js?v=88d5af5"></script>
->>>>>>> 73b25f12
     <!-- ✅ Load dependencies BEFORE auth.js -->
     <script src="js/modules/logger.js?v=88d5af5"></script>
     <script src="js/modules/presence-system.js?v=88d5af5"></script>
@@ -198,11 +183,7 @@
     <script src="js/core/constants.js?v=88d5af5"></script>
 
     <!-- ===== Navigation Component ===== -->
-<<<<<<< HEAD
-    <script src="js/ui/Navigation.js?v=93098dc"></script>
-=======
     <script src="js/ui/Navigation.js?v=88d5af5"></script>
->>>>>>> 73b25f12
 
     <!-- ===== System Announcements Components ===== -->
     <script src="js/models/SystemAnnouncement.js"></script>
@@ -211,36 +192,6 @@
     <script src="js/ui/AnnouncementsModal.js"></script>
 
     <!-- ===== Phase 2: Data & UI Components ===== -->
-<<<<<<< HEAD
-    <script src="js/managers/DataManager.js?v=93098dc"></script>
-    <script src="js/ui/StatsCards.js?v=93098dc"></script>
-    <script src="js/ui/UsersTable.js?v=93098dc"></script>
-    <script src="js/ui/FilterBar.js?v=93098dc"></script>
-    <script src="js/ui/Pagination.js?v=93098dc"></script>
-    <script src="js/ui/DashboardUI.js?v=93098dc"></script>
-
-    <!-- ===== Phase 3: User Management Logic ===== -->
-    <script src="js/managers/AuditLogger.js?v=93098dc"></script>
-    <script src="js/ui/Modals.js?v=93098dc"></script>
-    <script src="js/ui/Notifications.js?v=93098dc"></script>
-    <script src="js/ui/UserForm.js?v=93098dc"></script>
-    <script src="js/ui/UserDetailsModal.js?v=93098dc"></script>
-    <script src="js/ui/DeleteDataSidePanel.js?v=93098dc"></script>
-    <script src="js/managers/UsersActions.js?v=93098dc"></script>
-
-    <!-- ===== Alert Communication System ===== -->
-    <script src="js/managers/AlertEngine.js?v=93098dc"></script>
-
-    <!-- ===== WhatsApp Messaging System ===== -->
-    <script src="js/managers/WhatsAppMessageDialog.js?v=93098dc"></script>
-
-    <script src="js/config/message-categories.js?v=93098dc"></script>
-    <script src="js/managers/AlertCommunicationManager.js?v=93098dc"></script>
-    <script src="js/ui/UserAlertsPanel.js?v=93098dc"></script>
-    <script src="js/ui/QuickMessageDialog.js?v=93098dc"></script>
-    <script src="js/ui/MessagesFullscreenModal.js?v=93098dc"></script>
-    <script src="js/ui/AdminThreadView.js?v=93098dc"></script>
-=======
     <script src="js/managers/DataManager.js?v=88d5af5"></script>
     <script src="js/ui/StatsCards.js?v=88d5af5"></script>
     <script src="js/ui/UsersTable.js?v=88d5af5"></script>
@@ -269,29 +220,19 @@
     <script src="js/ui/QuickMessageDialog.js?v=88d5af5"></script>
     <script src="js/ui/MessagesFullscreenModal.js?v=88d5af5"></script>
     <script src="js/ui/AdminThreadView.js?v=88d5af5"></script>
->>>>>>> 73b25f12
 
     <!-- ===== Task Approval System (for Side Panel) ===== -->
     <script type="module">
         // Load task approval services globally for side panel
-<<<<<<< HEAD
-        import { taskApprovalService } from './components/task-approval-system/services/task-approval-service.js?v=93098dc';
-        import { TaskApprovalDialog } from './components/task-approval-system/TaskApprovalDialog.js?v=93098dc';
-=======
         import { taskApprovalService } from './components/task-approval-system/services/task-approval-service.js?v=88d5af5';
         import { TaskApprovalDialog } from './components/task-approval-system/TaskApprovalDialog.js?v=88d5af5';
->>>>>>> 73b25f12
 
         window.taskApprovalService = taskApprovalService;
         window.TaskApprovalDialog = TaskApprovalDialog;
 
         console.log('✅ Task Approval Services loaded globally');
     </script>
-<<<<<<< HEAD
-    <script src="js/ui/TaskApprovalSidePanel.js?v=93098dc"></script>
-=======
     <script src="js/ui/TaskApprovalSidePanel.js?v=88d5af5"></script>
->>>>>>> 73b25f12
 
     <!-- ✅ NotificationBell - For admins who are also users -->
     <script src="js/modules/notification-bell.js?v=88d5af5"></script>
@@ -306,11 +247,7 @@
     </script>
 
     <!-- ===== Floating Action Button ===== -->
-<<<<<<< HEAD
-    <script src="js/ui/FloatingActionButton.js?v=93098dc"></script>
-=======
     <script src="js/ui/FloatingActionButton.js?v=88d5af5"></script>
->>>>>>> 73b25f12
 
     <!-- ===== Initialization Script ===== -->
     <script>
