--- conflicted
+++ resolved
@@ -14,13 +14,7 @@
 # ════════════════════════════════════════════════════════════════
 
 [build]
-<<<<<<< HEAD
-  # Base directory is set in Netlify Dashboard: master-admin-panel
-  # Publish from current directory (we're already in master-admin-panel)
-  publish = "."
-=======
   # Publish the current directory (already in master-admin-panel from base setting)
->>>>>>> 01eefc88
   command = "echo 'Admin panel build complete'"
 
 # Main Branch - סביבת פיתוח/ניסויים
